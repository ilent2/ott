<<<<<<< HEAD
function w0 = lg_mode_w0( mode, angle )
% lg_mode_w0.m - gives paraxial waist parameter w0 to match a given 1/e^2 angle
%
% Usage:
% w0 = lg_mode_w0( mode, angle );
% where:
% w0 is the waist parameter in units of wavelength
% mode = [ p l ] 
%  or
% mode = l (and p = 0 is assumed)
% angle = 1/e^2 angle in degrees
% 
% Accuracy not guaranteed for very large l (ie > 200)
%
% PACKAGE INFO

% Precalculated results for small l
psi1 = [ 2.25262074788770;
   3.14619322065846;
   3.95382908471947;
   4.71535334785585;
   5.44688108968330;
   6.15686752035254;
   6.85040872419631;
   7.53085901035229;
   8.20056601716351;
   8.86124914810352;
   9.51421256077447;
   10.16047339493525;
   10.80084315888962;
   11.43598163902789;
   12.06643388775774 ];

% Approximation formula for large l
psi2 = [ -4.277910129402566e-017;
   4.133454181733631e-014;
   -1.705821602342175e-011;
   3.938104134621960e-009;
   -5.612672442622125e-007;
   5.185761533022050e-005;
   -0.00328272527981;
   0.69510313966730;
   2.23523934080996 ];

psi3 = [ -4.859972437674526e-006;
   0.52767748587717;
   9.47541396001228 ];

if length(mode) > 1
   l = 2*mode(1)+abs(mode(2));
else
   l = abs(mode);
end

if l == 0
   % Gaussian
   psi = 1;
elseif l < 16
   psi = psi1(l);
elseif l < 201
   psi = polyval(psi2,l);
else
   psi = polyval(psi3,l);
end

% OK, now we have psi!
%
% psi = k^2 w_0^2 tan(theta)^2 /4
%
% We want w_0 in wavelengths, so k = 2*pi

w0 = sqrt(psi)/(pi*tan(angle*pi/180));

return
=======
function w0 = lg_mode_w0( mode, angle )
% lg_mode_w0.m - gives paraxial waist parameter w0 to match a given 1/e^2 angle
%
% Usage:
% w0 = lg_mode_w0( mode, angle );
% where:
% w0 is the waist parameter in units of wavelength
% mode = [ p l ] 
%  or
% mode = l (and p = 0 is assumed)
% angle = 1/e^2 angle in degrees
% 
% Accuracy not guaranteed for very large l (ie > 200)
%
% This file is part of the optical tweezers toolbox.
% See LICENSE.md for information about using/distributing this file.

% Precalculated results for small l
psi1 = [ 2.25262074788770;
   3.14619322065846;
   3.95382908471947;
   4.71535334785585;
   5.44688108968330;
   6.15686752035254;
   6.85040872419631;
   7.53085901035229;
   8.20056601716351;
   8.86124914810352;
   9.51421256077447;
   10.16047339493525;
   10.80084315888962;
   11.43598163902789;
   12.06643388775774 ];

% Approximation formula for large l
psi2 = [ -4.277910129402566e-017;
   4.133454181733631e-014;
   -1.705821602342175e-011;
   3.938104134621960e-009;
   -5.612672442622125e-007;
   5.185761533022050e-005;
   -0.00328272527981;
   0.69510313966730;
   2.23523934080996 ];

psi3 = [ -4.859972437674526e-006;
   0.52767748587717;
   9.47541396001228 ];

if length(mode) > 1
   l = 2*mode(1)+abs(mode(2));
else
   l = abs(mode);
end

if l == 0
   % Gaussian
   psi = 1;
elseif l < 16
   psi = psi1(l);
elseif l < 201
   psi = polyval(psi2,l);
else
   psi = polyval(psi3,l);
end

% OK, now we have psi!
%
% psi = k^2 w_0^2 tan(theta)^2 /4
%
% We want w_0 in wavelengths, so k = 2*pi

w0 = sqrt(psi)/(pi*tan(angle*pi/180));

return
>>>>>>> c56cf935
<|MERGE_RESOLUTION|>--- conflicted
+++ resolved
@@ -1,79 +1,3 @@
-<<<<<<< HEAD
-function w0 = lg_mode_w0( mode, angle )
-% lg_mode_w0.m - gives paraxial waist parameter w0 to match a given 1/e^2 angle
-%
-% Usage:
-% w0 = lg_mode_w0( mode, angle );
-% where:
-% w0 is the waist parameter in units of wavelength
-% mode = [ p l ] 
-%  or
-% mode = l (and p = 0 is assumed)
-% angle = 1/e^2 angle in degrees
-% 
-% Accuracy not guaranteed for very large l (ie > 200)
-%
-% PACKAGE INFO
-
-% Precalculated results for small l
-psi1 = [ 2.25262074788770;
-   3.14619322065846;
-   3.95382908471947;
-   4.71535334785585;
-   5.44688108968330;
-   6.15686752035254;
-   6.85040872419631;
-   7.53085901035229;
-   8.20056601716351;
-   8.86124914810352;
-   9.51421256077447;
-   10.16047339493525;
-   10.80084315888962;
-   11.43598163902789;
-   12.06643388775774 ];
-
-% Approximation formula for large l
-psi2 = [ -4.277910129402566e-017;
-   4.133454181733631e-014;
-   -1.705821602342175e-011;
-   3.938104134621960e-009;
-   -5.612672442622125e-007;
-   5.185761533022050e-005;
-   -0.00328272527981;
-   0.69510313966730;
-   2.23523934080996 ];
-
-psi3 = [ -4.859972437674526e-006;
-   0.52767748587717;
-   9.47541396001228 ];
-
-if length(mode) > 1
-   l = 2*mode(1)+abs(mode(2));
-else
-   l = abs(mode);
-end
-
-if l == 0
-   % Gaussian
-   psi = 1;
-elseif l < 16
-   psi = psi1(l);
-elseif l < 201
-   psi = polyval(psi2,l);
-else
-   psi = polyval(psi3,l);
-end
-
-% OK, now we have psi!
-%
-% psi = k^2 w_0^2 tan(theta)^2 /4
-%
-% We want w_0 in wavelengths, so k = 2*pi
-
-w0 = sqrt(psi)/(pi*tan(angle*pi/180));
-
-return
-=======
 function w0 = lg_mode_w0( mode, angle )
 % lg_mode_w0.m - gives paraxial waist parameter w0 to match a given 1/e^2 angle
 %
@@ -148,5 +72,4 @@
 
 w0 = sqrt(psi)/(pi*tan(angle*pi/180));
 
-return
->>>>>>> c56cf935
+return