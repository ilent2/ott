% Example of calculation of a cube in a Gaussian beam trap
%
% Approximate of Figure 4 in Nieminen et al., Optical tweezers computational
% toolbox, Journal of Optics A 9, S196-S203 (2007)
%
% How long should this take?
% For the example here it took ~140-160 seconds on a Core2 Duo 6600 with
% 6GB of RAM to calculate the t-matrix for a 1 wavelength sided cube. The
% simluation generally takes less time, here is takes 2 seconds.
%
% Note: The t-matrix code for the cube may be rank deficient to a
% high level. This is a limitation of the PM method. Values on the order of
% 10^-4 may be permissible. Appropriatness of results using such a
% t-matrix depends on the experiment you are comparing it to. This
% instability occurs because of a fundamental difficulty associated with
% fitting a square peg in a round hole!
%
% Note for Octave: It is unlikely that the plotting functions at the end
% will work. Just comment out the plotting at the end and replace with the
% Octave equivalent (or nearest) to get some movies! We also ask that if
% you do this that you could send the code to the authors so that it may be
% implemented. Thank you!
%
% This file is part of the optical tweezers toolbox.
% See LICENSE.md for information about using/distributing this file.

%Tries to clear T matrix if 1. It is good to make 0 if you want repeated
%calculations of the same particle.
clearT=1;

% Specify refractive indices
n_medium = 1.33;
n_particle = 1.57;
n_relative = n_particle/n_medium;

% If you want to give all measurements in wavelengths in the surrounding
% medium, then:
wavelength = 1;
% wavelength = wavelength0 / n_medium;
% else you can give it in any units you want. Only k times lengths matters
k = 2*pi/wavelength;

radius = 1; %this is now side length
Nmax = ka2nmax(k*radius*sqrt(3)/(2))+1; %nmax for a centered cube with side length radius...
Nmax_medium=Nmax; %these are the same using this method.
Nmax_particle=ka2nmax(k*radius*sqrt(3)*n_relative/(2)); %this is the internal refractive index in this system

k_particle = 2*pi/wavelength*n_relative;

diam_microns = radius * 1.064 * 2 / n_medium;

% Specify the beam width. We can either start with the numerical
% aperture (NA) or the beam convergence angle. Either way, we convert
% to the equivalent paraxial beam waist, which is the w0 we put into the
% paraxial beam to obtain the desired (non-paraxial) far field.
% For a Gaussian beam: w0 = 2/(k*tan(theta))
NA = 1.25;
beam_angle = asin(NA/n_medium)*180/pi;
w0 = lg_mode_w0( [ 0 0 ], beam_angle );

% Polarisation. [ 1 0 ] is plane-polarised along the x-axis, [ 0 1 ] is
% y-polarised, and [ 1 -i ] and [ 1 i ] are circularly polarised.
polarisation = [ 1i 1 ];
<<<<<<< HEAD

% Location of the focal point relative to the particle. These are the
% [ x y z ] coordinates.
beam_offset = [ 0 0 0];
=======
>>>>>>> c56cf935

%Makes beam.
[n,m,a0,b0] = bsc_pointmatch_farfield(Nmax,1,[ 0 0 w0 1 polarisation 90 ]);
[a,b,n,m] = make_beam_vector(a0,b0,n,m);

%Finds the root power (note this is different than dividing at the level of
%the forcetorque calculation where we work out squared quantities).
pwr=sqrt(sum(abs(a).^2+abs(b).^2));

%Normalizes force/torque to 1.
a=a/pwr;
b=b/pwr;

%% Insert tmatrix here %%
tic
if clearT | ~exist('T','var')
    disp('Calculating T-matrix for cube...')
    T=tmatrix_pm_cube(Nmax,Nmax_medium,Nmax_particle,k,k_particle,radius);
end
% T=tmatrix_mie(Nmax,k,k_particle,radius); %test dynamic simulation with sphere
disp(['It took: ', num2str(toc), ' seconds!'])

%% Dynamics Simulation %%
% This dynamics simulation simulates the trap in some hypothetical
% substance. It does not represent any physical system except that it
% displays the same kind of dynamics as a trapped particle capable of
% rotation.

%Initial conditions:
numt=75; %number of time steps
x=zeros(3,numt); %zeros the length of simulation.
x(:,1)=[1;1;1]/2;
dtlim=0.025; %dt limit (needed for stability near round off). Empirically found.
tvec=zeros(numt,1);

%This is NYI as it involves a model of fluid outside the purview of the
%toolbox. Some future student or user contribution?!?!?
%
%However, in the absense of an interesting shape it does the
%trick of emulating the tranlational and rotational drag of a rotationally
%symetric object. Given the initial values, the normalization factors were
%chosen empirically to give a more interesting simluation.
translation_drag_tensor=eye(3)/200;
rotation_drag_tensor=eye(3)/500; % we assume big rotations. This corresponds to low resistance.

%calculate the x and y-axis rotations for force calculation.
Rx = rotation_matrix([0,1,0],pi/2);
Dx = wigner_rotation_matrix(Nmax,Rx);

Ry = rotation_matrix([-1,0,0],pi/2);
Dy = wigner_rotation_matrix(Nmax,Ry);

%save rotation matricies for drawing.
Rtotal=zeros(numt*3,3);

%set initial orientation.
Rw=rotation_matrix([-sin(0*pi/4),cos(0*pi/4),0],0*pi/4);
Rtotal([1:3],:)=Rw;

%set temp force and torque storage
ft=zeros(3,1);
tt=ft;

for ii=2:numt
    rtp=xyz2rtp(x(:,ii-1).').';           %change the coordinate of the old particle position from xyz to spherical polars.
    R = rotation_matrix([-sin(rtp(3)),cos(rtp(3)),0],rtp(2)); %calculates an appropriate axis rotation onto z'.
    D = wigner_rotation_matrix(Nmax,R);   %passive (coordinate) rotation pointing the new particle position along the z axis.
    D2 = wigner_rotation_matrix(Nmax,Rw); %passive rotation of the beam to the particle orientation coordinates.
    
    [A,B] = translate_z(Nmax,rtp(1));     %translation coefficients in the z' direction.
    
    % Rotation of the beam and translation to the new particle location
    % using (D,A,B). D' returns a, b to the original beam coordinates. D2 
    % rotates the beam into particle coordinates.
    a2 = D2*(  D'*A * D*a +  D'*B * D*b ); % Wigner matricies here are hermitian. Therefore in MATLAB the D' operator is the inverse of D.
    b2 = D2*(  D'*A * D*b +  D'*B * D*a ); % In MATLAB operations on vectors are done first, therefore less calculation is done on the matricies.
    
    % calculate the scattered light in the particle coordinates.
    pq = T * [ a2; b2 ];
    p = pq(1:length(pq)/2);
    q = pq(length(pq)/2+1:end);
    
    %Return to from particle coordinates original beam coordinates. Note: we
    %can apply Rw to the force and torque vectors instead as it is an
    %active rotation (particle rotation) whereas D2 is a passive rotation
    %(coordinate rotation).
    ad=D2'*a2;
    bd=D2'*b2;
    pd=D2'*p;
    qd=D2'*q;
    
%     [ft(3),tt(3)] = force_z(n,m,ad,bd,pd,qd);             %z-force calculation.
%     [ft(1),tt(1)] = force_z(n,m,Dx*ad,Dx*bd,Dx*pd,Dx*qd); %Dx makes the z-force calculation the x-force calculation.
%     [ft(2),tt(2)] = force_z(n,m,Dy*ad,Dy*bd,Dy*pd,Dy*qd); %Dy makes the z-force calculation the y-force calculation.
    
    %This method is more streamlined than the above.
    [ft,tt] = force_torque_farsund(n,m,ad,bd,pd,qd);
    
    %Dynamic time-stepping asymptotic with dtlim. We assume that no
    %multiplier is needed on the rotation to correct the error. There is
    %almost certainly a physically motivated choice for dt, but this method
    %seems to work well in a number of situations. Scaling factors can be
    %added if you care to, let us know what you find out!
    dt=dtlim/(1+(sqrt(sum((inv(rotation_drag_tensor)*tt).^2))));
    
    %Calculate new x.
    x(:,ii)=x(:,ii-1)+inv(translation_drag_tensor)*ft*dt;
    
    % %These are examples of using Rw instead:
    %x(:,ii)=x(:,ii-1)+inv(Rw'*translation_tensor)*ft*dt;
    %x(:,ii)=x(:,ii-1)+inv(translation_tensor)*Rw*ft*dt;
    % %You may find using the above quicker than inverting D2. This
    % %involves going up several lines and changing ad, bd, pd, qd back to
    % %a2, b2, p, q.
    
    %New rotation matrix using the deviation.
    Rw=rotation_matrix(inv(rotation_drag_tensor)*tt*dt)*Rw; %This calculates the appropriate rotation using the euler-rodriguez formula.
    Rtotal(3*(ii-1)+[1:3],:)=Rw;
    
    tvec(ii)=tvec(ii-1)+dt; %update time
end

figure(2)
plot(tvec,x.')
legend('x','y','z')
title('Particle trajectory in principal axes.')

%% Plotting code of rotating and translating sphere %%

% patch of cube
verticies=[-1,-1,-1;1,-1,-1;1,1,-1;-1,1,-1;-1,-1,1;1,-1,1;1,1,1;-1,1,1]*radius/2;
faces=[1 2 6 5;2 3 7 6;3 4 8 7;4 1 5 8;1 2 3 4;5 6 7 8];
cdata=zeros(size(verticies));

Xt=zeros(length(verticies(:,1)),1);
Yt=Xt;
Zt=Xt;

try; clear movieframe;end;

for ii=1:numt
    figure(1)
    clf
    for jj=1:length(verticies(:,1))
        XYZt=Rtotal(3*(ii-1)+[1:3],:)*[verticies(jj,1);verticies(jj,2);verticies(jj,3)];
        Xt(jj)=XYZt(1);
        Yt(jj)=XYZt(2);
        Zt(jj)=XYZt(3);
    end
    
    if ii==1
        patch('Vertices',[Xt-x(1,ii),Yt-x(2,ii),Zt-x(3,ii)],'Faces',faces,'FaceVertexCData',hsv(6),'FaceColor','flat','edgecolor','red');
    elseif ii==numt
        patch('Vertices',[Xt-x(1,ii),Yt-x(2,ii),Zt-x(3,ii)],'Faces',faces,'FaceVertexCData',hsv(6),'FaceColor','flat','edgecolor','black');
    else
        patch('Vertices',[Xt-x(1,ii),Yt-x(2,ii),Zt-x(3,ii)],'Faces',faces,'FaceVertexCData',hsv(6),'FaceColor','flat','edgecolor','blue');
    end
    
    hold on
    
    plot3([-1,1],[0,0],[0,0],'b');
    plot3([0,0],[-1,1],[0,0],'g');
    plot3([0,0],[0,0],[-1,1],'r');
    
    hold off
    xlabel('x');
    ylabel('y');
    zlabel('z');
    grid on 
    axis equal
    axis([-1,1,-1,1,-1,1]*radius)
    title('Particle trajectory and orientation with time.')
    view(3)
    movieframe(ii)=getframe(1);
    
    figure(3)
    if ii==1
        patch('Vertices',[Xt-x(1,ii),Yt-x(2,ii),Zt-x(3,ii)],'Faces',faces,'Facealpha',0,'edgecolor','red','linewidth',2);
    elseif ii==numt
        patch('Vertices',[Xt-x(1,ii),Yt-x(2,ii),Zt-x(3,ii)],'Faces',faces,'Facealpha',0,'edgecolor','black','linewidth',2);
    else
        patch('Vertices',[Xt-x(1,ii),Yt-x(2,ii),Zt-x(3,ii)],'Faces',faces,'Facealpha',0,'edgecolor','blue');
    end
    
    hold on
    
    plot3([-1,1],[0,0],[0,0],'b');
    plot3([0,0],[-1,1],[0,0],'g');
    plot3([0,0],[0,0],[-1,1],'r');
    
    hold off
    xlabel('x');
    ylabel('y');
    zlabel('z');
    grid on
    axis equal
    
    title('Particle trajectory and orientation with time.')
    
end

%% save movie %%
if strcmp(lower(input('Save movie (y/n)? ','s')),'y')
    nm=input('File name (warning overwrites without asking): ','s');
    v = VideoWriter([pwd,'\',nm,'.avi']);
    open(v)
    writeVideo(v,movieframe);
    close(v)
    clear movieframe;
end

figure(3)
view(2)<|MERGE_RESOLUTION|>--- conflicted
+++ resolved
@@ -61,13 +61,6 @@
 % Polarisation. [ 1 0 ] is plane-polarised along the x-axis, [ 0 1 ] is
 % y-polarised, and [ 1 -i ] and [ 1 i ] are circularly polarised.
 polarisation = [ 1i 1 ];
-<<<<<<< HEAD
-
-% Location of the focal point relative to the particle. These are the
-% [ x y z ] coordinates.
-beam_offset = [ 0 0 0];
-=======
->>>>>>> c56cf935
 
 %Makes beam.
 [n,m,a0,b0] = bsc_pointmatch_farfield(Nmax,1,[ 0 0 w0 1 polarisation 90 ]);
